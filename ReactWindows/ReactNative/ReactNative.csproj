﻿<?xml version="1.0" encoding="utf-8"?>
<Project ToolsVersion="14.0" DefaultTargets="Build" xmlns="http://schemas.microsoft.com/developer/msbuild/2003">
  <Import Project="$(MSBuildExtensionsPath)\$(MSBuildToolsVersion)\Microsoft.Common.props" Condition="Exists('$(MSBuildExtensionsPath)\$(MSBuildToolsVersion)\Microsoft.Common.props')" />
  <PropertyGroup>
    <Configuration Condition=" '$(Configuration)' == '' ">Debug</Configuration>
    <Platform Condition=" '$(Platform)' == '' ">x86</Platform>
    <ProjectGuid>{C7673AD5-E3AA-468C-A5FD-FA38154E205C}</ProjectGuid>
    <OutputType>Library</OutputType>
    <AppDesignerFolder>Properties</AppDesignerFolder>
    <RootNamespace>ReactNative</RootNamespace>
    <AssemblyName>ReactNative</AssemblyName>
    <DefaultLanguage>en-US</DefaultLanguage>
    <TargetPlatformIdentifier>UAP</TargetPlatformIdentifier>
<<<<<<< HEAD
    <TargetPlatformVersion>10.0.15063.0</TargetPlatformVersion>
    <TargetPlatformMinVersion>10.0.10586.0</TargetPlatformMinVersion>
=======
    <TargetPlatformVersion>10.0.14393.0</TargetPlatformVersion>
    <TargetPlatformMinVersion>10.0.10240.0</TargetPlatformMinVersion>
>>>>>>> 4483d33a
    <MinimumVisualStudioVersion>14</MinimumVisualStudioVersion>
    <FileAlignment>512</FileAlignment>
    <ProjectTypeGuids>{A5A43C5B-DE2A-4C0C-9213-0A381AF9435A};{FAE04EC0-301F-11D3-BF4B-00C04F79EFBC}</ProjectTypeGuids>
    <RuntimeIdentifiers>win10-arm;win10-arm-aot;win10-x86;win10-x86-aot;win10-x64;win10-x64-aot</RuntimeIdentifiers>
  </PropertyGroup>
  <PropertyGroup Condition="'$(Configuration)|$(Platform)' == 'Debug|x86'">
    <PlatformTarget>x86</PlatformTarget>
    <DebugSymbols>true</DebugSymbols>
    <OutputPath>bin\x86\Debug\</OutputPath>
    <DefineConstants>DEBUG;TRACE;NETFX_CORE;WINDOWS_UWP</DefineConstants>
    <NoWarn>;2008</NoWarn>
    <DebugType>full</DebugType>
    <PlatformTarget>x86</PlatformTarget>
    <UseVSHostingProcess>false</UseVSHostingProcess>
    <ErrorReport>prompt</ErrorReport>
    <DocumentationFile>bin\x86\Debug\ReactNative.XML</DocumentationFile>
  </PropertyGroup>
  <PropertyGroup Condition="'$(Configuration)|$(Platform)' == 'Release|x86'">
    <PlatformTarget>x86</PlatformTarget>
    <OutputPath>bin\x86\Release\</OutputPath>
    <DefineConstants>TRACE;NETFX_CORE;WINDOWS_UWP;CREATE_LAYOUT_THREAD</DefineConstants>
    <Optimize>true</Optimize>
    <NoWarn>;2008</NoWarn>
    <DebugType>pdbonly</DebugType>
    <PlatformTarget>x86</PlatformTarget>
    <UseVSHostingProcess>false</UseVSHostingProcess>
    <ErrorReport>prompt</ErrorReport>
    <DocumentationFile>bin\x86\Release\ReactNative.XML</DocumentationFile>
  </PropertyGroup>
  <PropertyGroup Condition="'$(Configuration)|$(Platform)' == 'Debug|ARM'">
    <PlatformTarget>ARM</PlatformTarget>
    <DebugSymbols>true</DebugSymbols>
    <OutputPath>bin\ARM\Debug\</OutputPath>
    <DefineConstants>DEBUG;TRACE;NETFX_CORE;WINDOWS_UWP</DefineConstants>
    <NoWarn>;2008</NoWarn>
    <DebugType>full</DebugType>
    <PlatformTarget>ARM</PlatformTarget>
    <UseVSHostingProcess>false</UseVSHostingProcess>
    <ErrorReport>prompt</ErrorReport>
    <DocumentationFile>bin\ARM\Debug\ReactNative.XML</DocumentationFile>
  </PropertyGroup>
  <PropertyGroup Condition="'$(Configuration)|$(Platform)' == 'Release|ARM'">
    <PlatformTarget>ARM</PlatformTarget>
    <OutputPath>bin\ARM\Release\</OutputPath>
    <DefineConstants>TRACE;NETFX_CORE;WINDOWS_UWP;CREATE_LAYOUT_THREAD</DefineConstants>
    <Optimize>true</Optimize>
    <NoWarn>;2008</NoWarn>
    <DebugType>pdbonly</DebugType>
    <PlatformTarget>ARM</PlatformTarget>
    <UseVSHostingProcess>false</UseVSHostingProcess>
    <ErrorReport>prompt</ErrorReport>
    <DocumentationFile>bin\ARM\Release\ReactNative.XML</DocumentationFile>
  </PropertyGroup>
  <PropertyGroup Condition="'$(Configuration)|$(Platform)' == 'Debug|x64'">
    <PlatformTarget>x64</PlatformTarget>
    <DebugSymbols>true</DebugSymbols>
    <OutputPath>bin\x64\Debug\</OutputPath>
    <DefineConstants>DEBUG;TRACE;NETFX_CORE;WINDOWS_UWP</DefineConstants>
    <NoWarn>;2008</NoWarn>
    <DebugType>full</DebugType>
    <PlatformTarget>x64</PlatformTarget>
    <UseVSHostingProcess>false</UseVSHostingProcess>
    <ErrorReport>prompt</ErrorReport>
    <DocumentationFile>bin\x64\Debug\ReactNative.XML</DocumentationFile>
  </PropertyGroup>
  <PropertyGroup Condition="'$(Configuration)|$(Platform)' == 'Release|x64'">
    <PlatformTarget>x64</PlatformTarget>
    <OutputPath>bin\x64\Release\</OutputPath>
    <DefineConstants>TRACE;NETFX_CORE;WINDOWS_UWP;CREATE_LAYOUT_THREAD</DefineConstants>
    <Optimize>true</Optimize>
    <NoWarn>;2008</NoWarn>
    <DebugType>pdbonly</DebugType>
    <PlatformTarget>x64</PlatformTarget>
    <UseVSHostingProcess>false</UseVSHostingProcess>
    <ErrorReport>prompt</ErrorReport>
    <DocumentationFile>bin\x64\Release\ReactNative.XML</DocumentationFile>
  </PropertyGroup>
  <ItemGroup>
    <Compile Include="Bridge\DispatcherHelpers.cs" />
    <Compile Include="Bridge\Queue\DispatcherActionQueue.cs" />
    <Compile Include="Bridge\Queue\LayoutActionQueue.cs" />
    <Compile Include="Chakra\Executor\NativeJavaScriptExecutor.cs" />
    <Compile Include="DevSupport\DevOptionDialog.xaml.cs">
      <DependentUpon>DevOptionDialog.xaml</DependentUpon>
    </Compile>
    <Compile Include="DevSupport\ProgressDialog.xaml.cs">
      <DependentUpon>ProgressDialog.xaml</DependentUpon>
    </Compile>
    <Compile Include="DevSupport\RedBoxDialog.xaml.cs">
      <DependentUpon>RedBoxDialog.xaml</DependentUpon>
    </Compile>
    <Compile Include="DevSupport\ShakeAccelerometer.cs" />
    <Compile Include="DevSupport\WebSocketJavaScriptExecutor.cs" />
    <Compile Include="GlobalSuppressions.cs" />
    <Compile Include="Modules\AccessibilityInfo\AccessibilityInfoModule.cs" />
    <Compile Include="Modules\Clipboard\ClipboardInstance.cs" />
    <Compile Include="Modules\Clipboard\ClipboardModule.cs" />
    <Compile Include="Modules\Clipboard\IClipboardInstance.cs" />
    <Compile Include="Modules\DeviceInfo\DeviceInfoModule.cs" />
    <Compile Include="Modules\Dialog\DialogModule.cs" />
    <Compile Include="Modules\Image\ImageLoaderModule.cs" />
    <Compile Include="Modules\Launch\LauncherModule.cs" />
    <Compile Include="Modules\Location\LocationModule.cs" />
    <Compile Include="Modules\NetInfo\DefaultNetworkInformation.cs" />
    <Compile Include="Modules\NetInfo\IConnectionProfile.cs" />
    <Compile Include="Modules\NetInfo\INetworkInformation.cs" />
    <Compile Include="Modules\NetInfo\NetInfoModule.cs" />
    <Compile Include="Modules\StatusBar\IStatusBar.cs" />
    <Compile Include="Modules\StatusBar\MobileStatusBar.cs" />
    <Compile Include="Modules\StatusBar\NopStatusBar.cs" />
    <Compile Include="Modules\StatusBar\StatusBarModule.cs" />
    <Compile Include="Modules\Storage\AsyncStorageModule.cs" />
    <Compile Include="Modules\Vibration\VibrationModule.cs" />
    <Compile Include="ReactPage.cs" />
    <Compile Include="ReactRootViewExtensions.cs" />
    <Compile Include="Touch\IOnInterceptTouchEventListener.cs" />
    <Compile Include="Touch\PointerDeviceTypeExtensions.cs" />
    <Compile Include="Touch\TouchHandler.cs" />
    <Compile Include="Tracing\LoggingActivityBuilder.cs" />
    <Compile Include="Tracing\LoggingActivityBuilderExtensions.generated.cs">
      <AutoGen>True</AutoGen>
      <DesignTime>True</DesignTime>
      <DependentUpon>LoggingActivityBuilderExtensions.tt</DependentUpon>
    </Compile>
    <Compile Include="Modules\WebSocket\WebSocketModule.cs" />
    <Compile Include="Shell\MainReactPackage.cs" />
    <Compile Include="Properties\AssemblyInfo.cs" />
    <Compile Include="Tracing\Tracer.cs" />
    <Compile Include="UIManager\BaseViewManager.cs" />
    <Compile Include="UIManager\DisplayMetrics.cs" />
    <Compile Include="Views\Flip\ReactFlipViewManager.cs" />
    <Compile Include="Views\Image\ReactImageManager.cs" />
    <Compile Include="Views\Progress\ReactProgressBarViewManager.cs" />
    <Compile Include="Views\Progress\ProgressBarShadowNode.cs" />
    <Compile Include="Views\Progress\ReactProgressRingManager.cs" />
    <Compile Include="Views\Progress\ReactProgressRingShadowNode.cs" />
    <Compile Include="Views\Slider\ReactSliderManager.cs" />
    <Compile Include="Views\Split\Events\SplitViewClosedEvent.cs" />
    <Compile Include="Views\Picker\ReactPickerManager.cs" />
    <Compile Include="Views\Picker\ReactPickerShadowNode.cs" />
    <Compile Include="Views\Split\Events\SplitViewOpenedEvent.cs" />
    <Compile Include="Views\Split\ReactSplitViewManager.cs" />
    <Compile Include="Views\Scroll\ReactScrollViewManager.cs" />
    <Compile Include="Views\Switch\ReactSwitchManager.cs" />
    <Compile Include="Views\Switch\ReactSwitchShadowNode.cs" />
    <Compile Include="Views\TextInput\ReactPasswordBoxManager.cs" />
    <Compile Include="Views\TextInput\ReactTextInputManager.cs" />
    <Compile Include="Views\Text\ReactTextCompoundView.cs" />
    <Compile Include="Views\Text\ReactTextShadowNode.cs" />
    <Compile Include="Views\Text\ReactTextViewManager.cs" />
    <Compile Include="Views\Web\Events\MessageEvent.cs" />
    <Compile Include="Views\Web\Events\WebViewLoadingErrorEvent.cs" />
    <Compile Include="Views\Web\Events\WebViewLoadEvent.cs" />
    <Compile Include="Views\Web\ReactWebViewManager.cs" />
    <EmbeddedResource Include="Properties\ReactNative.rd.xml" />
  </ItemGroup>
  <ItemGroup>
    <Content Include="Tracing\LoggingActivityBuilderExtensions.tt">
      <Generator>TextTemplatingFileGenerator</Generator>
      <LastGenOutput>LoggingActivityBuilderExtensions.generated.cs</LastGenOutput>
    </Content>
  </ItemGroup>
  <ItemGroup>
    <Service Include="{508349B6-6B84-4DF5-91F0-309BEEBAD82D}" />
  </ItemGroup>
  <ItemGroup>
    <Page Include="DevSupport\DevOptionDialog.xaml">
      <SubType>Designer</SubType>
      <Generator>MSBuild:Compile</Generator>
    </Page>
    <Page Include="DevSupport\ProgressDialog.xaml">
      <SubType>Designer</SubType>
      <Generator>MSBuild:Compile</Generator>
    </Page>
    <Page Include="DevSupport\RedBoxDialog.xaml">
      <SubType>Designer</SubType>
      <Generator>MSBuild:Compile</Generator>
    </Page>
  </ItemGroup>
  <ItemGroup>
    <ProjectReference Include="..\ChakraBridge\ChakraBridge.vcxproj">
      <Project>{4b72c796-16d5-4e3a-81c0-3e36f531e578}</Project>
      <Name>ChakraBridge</Name>
    </ProjectReference>
    <ProjectReference Include="..\ReactNative.Core\ReactNative.Core.csproj">
      <Project>{9c5545c3-77e7-429e-b3d9-d588855d2268}</Project>
      <Name>ReactNative.Core</Name>
    </ProjectReference>
    <ProjectReference Include="..\ReactNativeWebViewBridge\ReactNativeWebViewBridge.csproj">
      <Project>{7596216b-669c-41f8-86da-f3637f6545c0}</Project>
      <Name>ReactNativeWebViewBridge</Name>
    </ProjectReference>
  </ItemGroup>
  <ItemGroup>
<<<<<<< HEAD
    <PackageReference Include="Facebook.Yoga">
      <Version>1.5.0-pre1</Version>
    </PackageReference>
    <PackageReference Include="fresco.imagepipeline">
      <Version>0.0.9</Version>
    </PackageReference>
    <PackageReference Include="Microsoft.NETCore.UniversalWindowsPlatform">
      <Version>6.0.1</Version>
    </PackageReference>
    <PackageReference Include="Newtonsoft.Json">
      <Version>9.0.1</Version>
    </PackageReference>
    <PackageReference Include="OpenCover">
      <Version>4.6.519</Version>
    </PackageReference>
    <PackageReference Include="PCLStorage">
      <Version>1.0.2</Version>
    </PackageReference>
    <PackageReference Include="System.Reactive">
      <Version>4.0.0-preview00001</Version>
    </PackageReference>
    <PackageReference Include="System.Reactive.Compatibility">
      <Version>4.0.0-preview00001</Version>
    </PackageReference>
    <PackageReference Include="System.Reactive.Interfaces">
      <Version>4.0.0-preview00001</Version>
    </PackageReference>
  </ItemGroup>
  <ItemGroup>
    <SDKReference Include="WindowsMobile, Version=10.0.15063.0">
=======
    <SDKReference Include="WindowsMobile, Version=10.0.14393.0">
>>>>>>> 4483d33a
      <Name>Windows Mobile Extensions for the UWP</Name>
    </SDKReference>
  </ItemGroup>
  <Import Project="..\ReactNative.Shared\ReactNative.Shared.projitems" Label="Shared" />
  <PropertyGroup Condition=" '$(VisualStudioVersion)' == '' or '$(VisualStudioVersion)' &lt; '14.0' ">
    <VisualStudioVersion>14.0</VisualStudioVersion>
  </PropertyGroup>
  <Import Project="$(MSBuildExtensionsPath)\Microsoft\WindowsXaml\v$(VisualStudioVersion)\Microsoft.Windows.UI.Xaml.CSharp.targets" />
  <!-- To modify your build process, add your task inside one of the targets below and uncomment it.
       Other similar extension points exist, see Microsoft.Common.targets.
  <Target Name="BeforeBuild">
  </Target>
  <Target Name="AfterBuild">
  </Target>
  -->
</Project><|MERGE_RESOLUTION|>--- conflicted
+++ resolved
@@ -11,13 +11,8 @@
     <AssemblyName>ReactNative</AssemblyName>
     <DefaultLanguage>en-US</DefaultLanguage>
     <TargetPlatformIdentifier>UAP</TargetPlatformIdentifier>
-<<<<<<< HEAD
     <TargetPlatformVersion>10.0.15063.0</TargetPlatformVersion>
     <TargetPlatformMinVersion>10.0.10586.0</TargetPlatformMinVersion>
-=======
-    <TargetPlatformVersion>10.0.14393.0</TargetPlatformVersion>
-    <TargetPlatformMinVersion>10.0.10240.0</TargetPlatformMinVersion>
->>>>>>> 4483d33a
     <MinimumVisualStudioVersion>14</MinimumVisualStudioVersion>
     <FileAlignment>512</FileAlignment>
     <ProjectTypeGuids>{A5A43C5B-DE2A-4C0C-9213-0A381AF9435A};{FAE04EC0-301F-11D3-BF4B-00C04F79EFBC}</ProjectTypeGuids>
@@ -212,7 +207,6 @@
     </ProjectReference>
   </ItemGroup>
   <ItemGroup>
-<<<<<<< HEAD
     <PackageReference Include="Facebook.Yoga">
       <Version>1.5.0-pre1</Version>
     </PackageReference>
@@ -243,9 +237,6 @@
   </ItemGroup>
   <ItemGroup>
     <SDKReference Include="WindowsMobile, Version=10.0.15063.0">
-=======
-    <SDKReference Include="WindowsMobile, Version=10.0.14393.0">
->>>>>>> 4483d33a
       <Name>Windows Mobile Extensions for the UWP</Name>
     </SDKReference>
   </ItemGroup>
