--- conflicted
+++ resolved
@@ -139,27 +139,16 @@
 
             HideRedboxDialog();
 
-<<<<<<< HEAD
             if (_progressDialog != null)
-=======
+            {
+                _progressDialog.Cancel();
+            }
+
             var message = !_isUsingJsProxy 
                 ? "Fetching JavaScript bundle." 
                 : "Connecting to remote debugger.";
 
-            var progressDialog = new ProgressDialog("Please wait...", message);
-            var dialogOperation = progressDialog.ShowAsync();
-
-            if (_isUsingJsProxy)
-            {
-                await ReloadJavaScriptInProxyMode(dialogOperation.Cancel, progressDialog.Token);
-            }
-            else if (_jsBundleFile == null)
->>>>>>> 173e7075
-            {
-                _progressDialog.Cancel();
-            }
-
-            _progressDialog = new ProgressDialog("Please wait...", "Fetching JavaScript bundle.");
+            _progressDialog = new ProgressDialog("Please wait...", message);
             var dialogOperation = _progressDialog.ShowAsync();
             using (_progressDialog.Token.Register(dialogOperation.Cancel))
             {
