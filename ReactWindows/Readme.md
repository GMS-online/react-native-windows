# React Native for the Universal Windows Platform (UWP)

This is the repository for React Native for UWP.  This directory contains the following:

- `ReactNative` - The implementation of React Native for UWP
- `ReactNative.Tests` - The unit tests for React Native, currently using MSTest
- `Playground` - A playground for testing React Native features

## Requirements

- [Visual Studio 2015](https://msdn.microsoft.com/en-us/library/dd831853.aspx): Community and all other editions supported
- [Windows 10 SDK](https://developer.microsoft.com/en-US/windows/downloads/windows-10-sdk): Download the latests
- [Node.js v5.10.1+](https://nodejs.org/)
- [NPM v3+](https://www.npmjs.com/)
- [Python 2.7](https://www.python.org/): Download the latest edition
- Git Client - For example:
    - [GitHub Desktop for Windows](https://desktop.github.com/)
    - [Git for Windows](https://git-for-windows.github.io/)

## Supported Operating Systems

<<<<<<< HEAD
This setup has only been tested on the following:
- Windows 10 November update
- Windows 10 Mobile November update
- Xbox One

## Installation

First, clone the repository to your local machine:
```bash
=======
Assuming you have [Visual Studio Community 2015](https://www.visualstudio.com/en-us/products/visual-studio-community-vs.aspx) installed, you will also need to have Windows 10 SDK installed. 

Clone this repo onto your local machine.
```
>>>>>>> 173e7075
git clone https://github.com/ReactWindows/react-native.git
cd react-native
git checkout WindowsStore
```

Next, install the NPM dependencies.  Note that this will not work using MSYS such as the Git Bash, so launch a regular command prompt if you do not have Git in your `PATH` environment variable.  This will cause a failure for installing `fsevents` which is not supported on Windows.  If you have Git installed in your `PATH` environment variable and use the command prompt, then it will work properly.  If you are using the Git Bash, it may error on installing `fsevents`, so use the regular command prompt instead.

```bash
npm install
```

Note that `fsevents` will not install as it is not compatible with Windows.

## Setting Up the Build Environment

- Open up `ReactNative.sln` in Visual Studio 2015.
- If this is your first time using UWP, you will have to install the SDK. Right click on the solution file in the solution explorer and select the option labeled "Install Missing Components". You may have to shutdown Visual Studio to continue the installation.
- Build the solution once all the packages are installed Build => Rebuild Solution. 

## Running the Unit Tests

Currently, the unit tests are written using MSTest, but the intention is to move to [xUnit.net](http://xunit.github.io/) shortly.  If you have MSTest, you can run the unit tests by doing the following:

- Open up the Test Explorer Tests->Windows->Test Explorer, then select Run All. 

<<<<<<< HEAD
## Contributing
=======
- Open up the ReactNative solution file in Visual Studio. The solution file can be found in {CWD}/ReactWindows/ReactNative.sln.
- If this is your first time using UWP, you will have to install the SDK. Right click on the solution file in the solution explorer and select the option labeled "Install Missing Components". You'll likely have to shutdown visual studio to continue the installation.
- You can start building the solution once all the packges are installed Build->Rebuild Solution. 
>>>>>>> 173e7075

For more information about contributing PRs and issues, see our [Contribution Guidelines](https://github.com/facebook/react-native/blob/master/CONTRIBUTING.md).

<<<<<<< HEAD
=======
- Open up the Test Explorer Tests->Windows->Test Explorer, then select Run All. Please file issues for any apparent non-determinism in the unit tests.
>>>>>>> 173e7075
<|MERGE_RESOLUTION|>--- conflicted
+++ resolved
@@ -19,7 +19,6 @@
 
 ## Supported Operating Systems
 
-<<<<<<< HEAD
 This setup has only been tested on the following:
 - Windows 10 November update
 - Windows 10 Mobile November update
@@ -29,12 +28,6 @@
 
 First, clone the repository to your local machine:
 ```bash
-=======
-Assuming you have [Visual Studio Community 2015](https://www.visualstudio.com/en-us/products/visual-studio-community-vs.aspx) installed, you will also need to have Windows 10 SDK installed. 
-
-Clone this repo onto your local machine.
-```
->>>>>>> 173e7075
 git clone https://github.com/ReactWindows/react-native.git
 cd react-native
 git checkout WindowsStore
@@ -60,17 +53,6 @@
 
 - Open up the Test Explorer Tests->Windows->Test Explorer, then select Run All. 
 
-<<<<<<< HEAD
 ## Contributing
-=======
-- Open up the ReactNative solution file in Visual Studio. The solution file can be found in {CWD}/ReactWindows/ReactNative.sln.
-- If this is your first time using UWP, you will have to install the SDK. Right click on the solution file in the solution explorer and select the option labeled "Install Missing Components". You'll likely have to shutdown visual studio to continue the installation.
-- You can start building the solution once all the packges are installed Build->Rebuild Solution. 
->>>>>>> 173e7075
 
-For more information about contributing PRs and issues, see our [Contribution Guidelines](https://github.com/facebook/react-native/blob/master/CONTRIBUTING.md).
-
-<<<<<<< HEAD
-=======
-- Open up the Test Explorer Tests->Windows->Test Explorer, then select Run All. Please file issues for any apparent non-determinism in the unit tests.
->>>>>>> 173e7075
+For more information about contributing PRs and issues, see our [Contribution Guidelines](https://github.com/facebook/react-native/blob/master/CONTRIBUTING.md).